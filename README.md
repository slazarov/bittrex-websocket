--- conflicted
+++ resolved
@@ -458,17 +458,7 @@
 
 # Other libraries
 **[Python Bittrex Autosell](https://github.com/slazarov/python-bittrex-autosell)**
-<<<<<<< HEAD
 
 Python CLI tool to auto sell coins on Bittrex.
 
-It is used in the cases when you want to auto sell a specific coin for another, but there is no direct market, so you have to use an intermediate market.
-
-# Support
-If you find this package helpful and would like to support it, you can do it through here:
-=======
->>>>>>> b36e475f
-
-Python CLI tool to auto sell coins on Bittrex.
-
 It is used in the cases when you want to auto sell a specific coin for another, but there is no direct market, so you have to use an intermediate market.